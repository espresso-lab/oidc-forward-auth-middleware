[[bin]]
name = "oidc-forward-auth-middleware"
path = "src/main.rs"

[profile.release]
opt-level = "z"   # Optimize for size.
lto = true        # Enable Link Time Optimization
codegen-units = 1 # Reduce number of codegen units to increase optimizations.
panic = "abort"   # Abort on panic
strip = true      # Automatically strip symbols from the binary.

[package]
name = "oidc-forward-auth-middleware"
version = "0.1.0"
edition = "2021"
publish = false

[dependencies]
<<<<<<< HEAD
once_cell = "1.19.0"
openidconnect = { version = "3", features = [
    "reqwest",
    "rustls-tls",
], default-features = false }
salvo = { version = "0.64", features = [
    "cookie",
    "server",
    "quinn",
    "logging",
], default-features = false }
=======
openidconnect = { version = "3", features = ["reqwest", "rustls-tls"], default-features = false }
salvo = { version = "0.64", features = ["cookie", "server", "quinn", "logging"], default-features = false }
>>>>>>> 49b798ec
tokio = { version = "1", features = ["macros"], default-features = false }
jsonwebtoken = { version = "9", default-features = false }
serde_json = "1"
reqwest = { version = "0", features = [
    "json",
    "blocking",
    "rustls-tls",
], default-features = false }
serde = "1"
openssl = { version = "0", features = ["vendored"], default-features = false }
tracing = "0.1"
tracing-subscriber = "0.3"<|MERGE_RESOLUTION|>--- conflicted
+++ resolved
@@ -16,8 +16,6 @@
 publish = false
 
 [dependencies]
-<<<<<<< HEAD
-once_cell = "1.19.0"
 openidconnect = { version = "3", features = [
     "reqwest",
     "rustls-tls",
@@ -28,10 +26,6 @@
     "quinn",
     "logging",
 ], default-features = false }
-=======
-openidconnect = { version = "3", features = ["reqwest", "rustls-tls"], default-features = false }
-salvo = { version = "0.64", features = ["cookie", "server", "quinn", "logging"], default-features = false }
->>>>>>> 49b798ec
 tokio = { version = "1", features = ["macros"], default-features = false }
 jsonwebtoken = { version = "9", default-features = false }
 serde_json = "1"
